//! higher level traits for numerical models

use core::ops::{Add, Div, Mul};
use num_traits::{One, Zero};
use crate::state_space::StateSpace;

/// # Dynamical System
///
/// This trait provides a universal interface for propagating systems with internal states.
///
/// The interface implements the generic form:
/// <pre>
/// ẋ = f(x, u)
/// y = h(x, u)
/// </pre>
///
/// Where <pre>f</pre> is the dynamics function and <pre>h</pre> is the output function.
///
/// # Generic Arguments
/// * `Input` - Input variable(s)
/// * `State` - State variable(s)
/// * `Output` - Output variable(s)
pub trait DynamicalSystem<Input, State, Output> {
    /// Evaluates the dynamics of the state for the given state and input
    fn dynamics(&self, x: State, u: Input) -> State;
    /// Evaluates the model's output for the given state and input
    fn output(&self, x: State, u: Input) -> Output;
}

/// # Nonlinear Model
///
/// This allows users to implement a linearization of a nonlinear model. This also provides a
/// trait bound for algorithms that use linearization.
///
/// # Generic Arguments
/// * `Input` - input vector
/// * `State` - state vector
/// * `Output` - output vector
/// * `A` - state matrix
/// * `B` - input matrix
/// * `C` - output matrix
/// * `D` - feedthrough matrix
///
/// ## References
/// - *Nonlinear Systems*, Khalil, Ch. 2: Nonlinear Models.
///
pub trait NLModel<Input, State, Output, A, B, C, D>: DynamicalSystem<Input, State, Output> {
    // # TODO:
    //     * Generic linearization so users don't need to define a custom one (derive?)
    //     * LinearModel trait so custom models can be linearized to other forms (linear multivariate polynomial?)
    /// Linearizes the system about a nominal state and input
    fn linearize(&self, x: State, u: Input) -> StateSpace<A, B, C, D>;
}

/// Core trait for numerical models
///
/// This is used to interconnect and evaluate models
pub trait System: Clone {
    /// Create a "zero" system
    fn zero() -> Self;

    /// Create an "identity" system
    fn identity() -> Self;
}

<<<<<<< HEAD
/// Feedback of two systems
///
/// This function implements the feedback of two systems.
///
/// # Generic Arguments
/// * `T` - Type of the input variable(s)
pub fn feedback<T, G, H, GH, CL>(sys1: &G, sys2: &H, sign_in: T, sign_feedback: T) -> CL
where
    T: Clone + Zero + One + Mul<G, Output = G> + Mul<GH, Output = GH>,
    G: System + Mul<H, Output = GH> + Div<GH, Output = CL>,
    GH: System + Add<Output = GH>,
    H: System,
{
    sign_in * sys1.clone() / (GH::identity() + sign_feedback * sys1.clone() * sys2.clone())
=======
impl System for f32 {
    fn zero() -> Self {
        0.0f32
    }
    fn identity() -> Self {
        1.0f32
    }
}
impl System for f64 {
    fn zero() -> Self {
        0.0f64
    }
    fn identity() -> Self {
        1.0f64
    }
>>>>>>> 9b1fff4c
}

#[cfg(test)]
mod feedback_test {
    use super::*;

    use core::ops::{Add, Div, Mul};

    use crate::assert_f32_eq;
    use crate::polynomial::Constant;
    use crate::TransferFunction;

    use num_traits::{One, Zero};

<<<<<<< HEAD
=======
    /// Feedback of two systems
    ///
    /// This function implements the feedback of two systems.
    ///
    /// # Generic Arguments
    /// * `T` - Type of the input variable(s)
    fn feedback<T, G, H, GH, GH2, CL>(sys1: &G, sys2: &H, sign_in: T, sign_feedback: T) -> CL
    where
        T: Clone + Zero + One + Mul<G, Output = G> + Mul<GH, Output = GH>,
        G: System + Mul<H, Output = GH> + Div<GH2, Output = CL>,
        GH: System + Add<Output = GH2>, // GH2 is needed because TFa + TFa = TFb, TFa::M != TFb::M
        H: System,
    {
        sign_in * sys1.clone() / (GH::identity() + sign_feedback * sys1.clone() * sys2.clone())
    }

>>>>>>> 9b1fff4c
    #[test]
    fn zero_constant() {
        let p1 = Constant::zero();
        let p2 = Constant::new([2.0]);
        let p3: Constant<f64> = feedback(&p1, &p2, 1.0, -1.0);
        assert_eq!(
            p3.coefficient(0),
            Some(&0.0),
            "incorrect feedback polynomial {p3}"
        );
    }

    #[test]
    fn constant_constant() {
        // x = r - m where, m = p2(p1(x)) and r is an arbitrary input to the system
        let p1 = Constant::new([1.0]);
        let p2 = Constant::new([2.0]);
        let p3 = feedback(&p1, &p2, 1.0, -1.0);
        assert_eq!(
            p3.coefficient(0),
            Some(&-1.0),
            "incorrect feedback polynomial {p3}"
        );
    }

    #[test]
    fn tf_closed_loop() {
        let tf = TransferFunction::new([1.0], [1.0, 1.0]);
        let cl_tf = feedback(&tf, &1.0, 1.0, -1.0);
        assert_f32_eq!(cl_tf.numerator[0], 1.0);
        assert_f32_eq!(cl_tf.numerator[1], 1.0);
        assert_f32_eq!(cl_tf.numerator[2], 0.0);
        assert_f32_eq!(cl_tf.denominator[0], 0.0);
        assert_f32_eq!(cl_tf.denominator[1], 1.0);
        assert_f32_eq!(cl_tf.denominator[2], 1.0);
    }
}<|MERGE_RESOLUTION|>--- conflicted
+++ resolved
@@ -63,22 +63,22 @@
     fn identity() -> Self;
 }
 
-<<<<<<< HEAD
 /// Feedback of two systems
 ///
 /// This function implements the feedback of two systems.
 ///
 /// # Generic Arguments
 /// * `T` - Type of the input variable(s)
-pub fn feedback<T, G, H, GH, CL>(sys1: &G, sys2: &H, sign_in: T, sign_feedback: T) -> CL
+pub fn feedback<T, G, H, GH, GH2, CL>(sys1: &G, sys2: &H, sign_in: T, sign_feedback: T) -> CL
 where
     T: Clone + Zero + One + Mul<G, Output = G> + Mul<GH, Output = GH>,
-    G: System + Mul<H, Output = GH> + Div<GH, Output = CL>,
-    GH: System + Add<Output = GH>,
+    G: System + Mul<H, Output = GH> + Div<GH2, Output = CL>,
+    GH: System + Add<Output = GH2>,
     H: System,
 {
     sign_in * sys1.clone() / (GH::identity() + sign_feedback * sys1.clone() * sys2.clone())
-=======
+}
+
 impl System for f32 {
     fn zero() -> Self {
         0.0f32
@@ -94,40 +94,18 @@
     fn identity() -> Self {
         1.0f64
     }
->>>>>>> 9b1fff4c
 }
 
 #[cfg(test)]
 mod feedback_test {
     use super::*;
 
-    use core::ops::{Add, Div, Mul};
+    use crate::{
+        assert_f32_eq,
+        TransferFunction,
+        polynomial::Constant,
+    };
 
-    use crate::assert_f32_eq;
-    use crate::polynomial::Constant;
-    use crate::TransferFunction;
-
-    use num_traits::{One, Zero};
-
-<<<<<<< HEAD
-=======
-    /// Feedback of two systems
-    ///
-    /// This function implements the feedback of two systems.
-    ///
-    /// # Generic Arguments
-    /// * `T` - Type of the input variable(s)
-    fn feedback<T, G, H, GH, GH2, CL>(sys1: &G, sys2: &H, sign_in: T, sign_feedback: T) -> CL
-    where
-        T: Clone + Zero + One + Mul<G, Output = G> + Mul<GH, Output = GH>,
-        G: System + Mul<H, Output = GH> + Div<GH2, Output = CL>,
-        GH: System + Add<Output = GH2>, // GH2 is needed because TFa + TFa = TFb, TFa::M != TFb::M
-        H: System,
-    {
-        sign_in * sys1.clone() / (GH::identity() + sign_feedback * sys1.clone() * sys2.clone())
-    }
-
->>>>>>> 9b1fff4c
     #[test]
     fn zero_constant() {
         let p1 = Constant::zero();
