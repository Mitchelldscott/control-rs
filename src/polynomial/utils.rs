//! Provides core logic of a Polynomial without edge case handling and explicit return types.
//!
//! This is used by other parts of `control_rs` that perform their own specialized edge cases and
//! error handling. Users should call the provided Polynomial interface.

use core::{
    array, fmt, iter,
    ops::{Add, AddAssign, Div, Mul, Neg, Sub, SubAssign},
};
use nalgebra::{
    allocator::Allocator, ArrayStorage, Complex, Const, DefaultAllocator, DimAdd, DimDiff, DimMax,
    DimSub, RealField, SMatrix, U1,
};
use num_traits::{Float, One, Zero};

use crate::static_storage::{array_from_iterator, array_from_iterator_with_default};

/// Finds the largest index of a non-zero value in a slice.
///
/// This function iterates through a slice in reverse and checks if each value `.is_zero()`. It
/// will return after the first time the condition is **false**.
///
/// <div class="warning">
///
/// The logical correctness of the result is dependent on the correctness of `.is_zero()`.
///
/// </div>
/// <div class="warning">
///
/// If the slice has more elements than `usize::MAX`, the result will be incorrect (this should not
/// be possible without heap allocation).
///
/// </div>
///
/// # Generic Arguments
/// * `T` - field type of the array, which must implement [Zero].
///
/// # Arguments
/// * `coefficients` - a slice of `T`.
///
/// # Returns
/// * `Option<usize>`
///     * `Some(index)` - The largest index containing a non-zero value.
///     * `None` - If the slice is empty or all elements are zero.
///
/// # Panics
///
/// This function does not panic.
///
/// # Safety
///
/// This function does not use `unsafe` code.
///
/// # Example
/// ```
/// use control_rs::polynomial::utils::largest_nonzero_index;
/// assert_eq!(largest_nonzero_index::<u8>(&[]), None);
/// assert_eq!(largest_nonzero_index(&[0, 1]), Some(1));
/// assert_eq!(largest_nonzero_index(&[1, 0]), Some(0));
/// assert_eq!(largest_nonzero_index(&[0, 0]), None);
/// assert_eq!(largest_nonzero_index(&[1]), Some(0));
/// ```
#[inline]
pub fn largest_nonzero_index<T: Zero>(coefficients: &[T]) -> Option<usize> {
    for (i, element) in coefficients.iter().enumerate().rev() {
        if !element.is_zero() {
            return Some(i);
        }
    }
    None
}

/// Computes the derivative of a polynomial.
///
/// This function performs the core derivative calculation by applying the power rule
/// `d/dx(ax^n) = n * ax^{n-1}` to each term of the polynomial.
///
/// <div class="warning">
///
/// If `N == 1`, the result will be an empty array, even if the element is non-zero. This may be
/// unexpected.
///
/// </div>
/// <div class="warning">
///
/// If `T` cannot represent up-to `N`, there will be an overflow calculating the exponent that
/// scales the elements of the source array ([`DimSub`] is only implemented for `Const<N> < 128`).
///
/// </div>
///
/// # Generic Arguments
/// * `T` - Field type of the coefficients.
/// * `N` - Capacity of the source coefficients array.
/// * `M` - Capacity of the destination derivative array.
///
/// # Arguments
/// * `coefficients` - A degree minor polynomial array.
///
/// # Returns
/// * `derivative` - A degree minor polynomial array with length `N-1`.
///
/// # Panics
/// This function does not panic.
///
/// # Safety
///
/// This function uses an unsafe block to initialize the derivative array from an iterator. The
/// length of the new array is inferred from the return type which is guaranteed to be equal to
/// `N-1`. The iterator given to the initializing function has `N` items and will skip the first
/// item, so its length is also guaranteed to be `N-1`.
///
/// # Examples
/// ```
/// use control_rs::polynomial::utils::differentiate;
/// assert_eq!(differentiate([1u8]), [0u8; 0]); // derivative of constants is an empty array
/// assert_eq!(differentiate([1, 2]), [2]); // d/dt(2x + 1) = 2
/// assert_eq!(differentiate([1, 1, 1]), [1, 2]); // d/dt(x^2 + x + 1) = 2x + 1
/// ```
#[inline]
pub fn differentiate<T, const N: usize, const M: usize>(coefficients: [T; N]) -> [T; M]
where
    T: Clone + AddAssign + Zero + One,
    Const<N>: DimSub<U1, Output = Const<M>>,
{
    let mut exponent = T::zero();
    // Safety: the iterator will have 1 less element than coefficients, which has more than 0
    // elements because Const<N> impls DimSub
    unsafe {
        array_from_iterator(coefficients.into_iter().skip(1).map(|a_i| {
            exponent += T::one();
            a_i * exponent.clone()
        }))
    }
}

/// Computes the indefinite integral of a polynomial.
///
/// This internal function computes the indefinite integral of the polynomial by
/// applying the reverse power rule `∫ax^n dx = a * x^(n+1) / (n+1)` to each term.
/// It incorporates the provided constant of integration as the new constant term (x^0).
///
/// <div class="warning">
///
/// If `T` cannot represent up-to `N`, there will be an overflow calculating the exponent that
/// scales the elements of the source array ([`DimSub`] is only implemented for `Const<N> < 128`).
///
/// </div>
///
/// # Generic Arguments
/// * `T` - The field type of the coefficients.
/// * `N` - The capacity of the source coefficients array.
/// * `M` - The capacity of the destination integral array.
///
/// # Arguments
/// * `coefficients` - A degree-minor polynomial array.
/// * `constant` - The constant of integration.
///
/// # Returns
/// * `integral` - a degree minor polynomial array with length `N+1`.
///
/// # Panics
/// This function does not panic.
///
/// # Safety
/// This function uses an unsafe block to initialize the new array from an iterator. The length of
/// the new array is inferred from the return type which is guaranteed to be `N+1`. The iterator
/// given to the initializer is created by chaining a single item (the constant) to the source
/// array, this is guaranteed to have length `N+1`.
///
/// # Example
/// ```
/// use control_rs::polynomial::utils::integrate;
/// assert_eq!(integrate([], 1), [1]); // d/dt(1) = [] base case is an empty array
/// assert_eq!(integrate([2], 1), [1, 2]); // d/dt(2x + 1) = 2
/// assert_eq!(integrate([1, 2], 1), [1, 1, 1]); // d/dt(x^2 + x + 1) = 2x + 1
/// ```
#[inline]
pub fn integrate<T, const N: usize, const M: usize>(coefficients: [T; N], constant: T) -> [T; M]
where
    T: Clone + AddAssign + Div<Output = T> + Zero + One,
    Const<N>: DimAdd<U1, Output = Const<M>>,
{
    let mut exponent = T::zero();
    // Safety: the iterator will have 1 more element than coefficients
    unsafe {
        array_from_iterator(
            iter::once(constant).chain(coefficients.into_iter().map(|a_i| {
                exponent += T::one();
                a_i / exponent.clone()
            })),
        )
    }
}

/// Computes the Frobenius companion matrix of a polynomial.
///
/// The companion matrix is a square matrix whose eigenvalues are the roots of the polynomial.
/// It is constructed from an identity matrix, a zero column and a row of the polynomial's
/// coefficients scaled by the leading coefficient.
///
/// <pre>
/// companion(a_n * x^n + ... + a_1 * x + a_0) =
///     |  -a_(n-1)/a_n -a_(n-2)/a_n -a_(n-3)/a_n ...  -a_1/a_0  -a_0/a_n |
///     |    1            0            0          ...     0         0     |
///     |    0            1            0          ...     0         0     |
///     |    0            0            1          ...     0         0     |
///     |   ...          ...          ...         ...    ...       ...    |
///     |    0            0            0          ...     1         0     |
/// </pre>
///
/// <div class="warning">
///
/// The polynomial is assumed to not have any leading zeros. If it does, the first row of the
/// companion will be all zeros.
///
/// </div>
///
/// # Generic Arguments
/// * `T` - Field type of the array and companion matrix.
/// * `N` - Capacity of the coefficient array.
/// * `M` - Number of rows and columns of the companion matrix.
///
/// # Arguments
/// * `coefficients` - The degree minor polynomial array.
///
/// # Returns
/// * `companion` - An array of arrays, both dimensions equal to `N-1`.
///
/// # Panics
/// The function does not panic.
///
/// # Safety
/// This function makes an unsafe call to access the leading coefficient of the polynomial. The
/// polynomial is assumed to not have any leading zero coefficients and so the leading coefficient
/// is at the largest index `N-1`. It is guaranteed that `M=N-1` so `M` is a safe index.
///
/// # Example
/// ```
/// use control_rs::polynomial::utils::companion;
/// let coefficients = [6, -7, 0, 1]; // p(x) = x^3 - 7x + 6
/// assert_eq!(companion(&coefficients), [[0, 7, -6], [1, 0, 0], [0, 1, 0]]);
/// ```
pub fn companion<T, const N: usize, const M: usize>(coefficients: &[T; N]) -> [[T; M]; M]
where
    T: Clone + Zero + One + Neg<Output = T> + Div<Output = T>,
    Const<N>: DimSub<U1, Output = Const<M>>,
{
    let mut companion = array::from_fn(|_| array::from_fn(|_| T::zero()));

    // SAFETY: `M` is a valid index because Const<N> impl DimSub<U1, Output = Const<M>> so `N > 0`
    // and `N - 1 = M`
    let leading_coefficient_neg = unsafe { coefficients.get_unchecked(M).clone().neg() };
    let mut companion_row_iter = companion.iter_mut();
    if let Some(first_row) = companion_row_iter.next() {
        if !leading_coefficient_neg.is_zero() {
            for (companion_i, coefficient) in first_row.iter_mut().rev().zip(coefficients.iter()) {
                *companion_i = coefficient.clone() / leading_coefficient_neg.clone();
            }
        }
        for (i, row) in companion_row_iter.enumerate() {
            // this could also be a get_unchecked(), r == c, i < r.
            row[i] = T::one();
        }
    }
    companion
}

/// Temporary marker struct indicating that the roots function was not able to calculate a
/// solution.
#[derive(Copy, Clone, Debug, PartialEq, Eq, Default)]
pub struct NoRoots;

/// Computes the root of a line.
///
/// This function calculates the x intercept of the standard slope intercept form `y=m*x+b`.
///
/// # Generic Arguments
/// * `T` - Field type of the line's coefficients.
///
/// # Arguments
/// * `m` - slope of the line.
/// * `b` - offset of the line.
///
/// # Returns
/// * `Result`
///     * `Ok(root)` - The x-intercept of the line.
///     * `NoRoots` - The slope is 0 or undefined, so there is no intercept.
///
/// # Errors
/// * `NoRoots` - the function was not able to compute a solution for the line
///
/// # Example
/// ```
/// use control_rs::{polynomial::utils::x_intercept, assert_f64_eq};
/// assert_eq!(x_intercept(1, 0), Ok(0));
/// ```
pub fn x_intercept<T>(m: T, b: T) -> Result<T, NoRoots>
where
<<<<<<< HEAD
    T: Zero + Neg<Output = T> + Div<Output = T>
=======
    T: Zero + Neg<Output = T> + Div<Output = T>,
>>>>>>> d7e8c777
{
    if m.is_zero() {
        return Err(NoRoots);
    }

    Ok(b.neg() / m)
}

/// Computes the root of a quadratic.
///
/// This function solves for the roots of a standard quadratic equation of the form
/// `ax^2 + bx + c = 0`. It utilizes the quadratic formula,
/// `x = -b +/- sqrt(b^2-4ac) / 2a`, to find the solutions.
///
/// # Generic Arguments
/// * `T` - Field type of the coefficients.
///
/// # Arguments
/// * `a` - leading coefficient.
/// * `b` - linear coefficient.
/// * `c` - constant term.
///
/// # Returns
/// * `[Complex<T>; 2]` - The two roots of the quadratic.
///
/// # Errors
/// * `NoRoots` - the function was not able to compute a solution for the quadratic.
///
/// # Panics
/// This function does not panic.
///
/// # Safety
/// This function does not call unsafe code.
///
/// # Example
/// ```
/// use control_rs::{polynomial::utils::quadratic_roots, assert_f64_eq};
/// let roots = quadratic_roots(1.0, 0.0, 0.0);
/// assert_f64_eq!(roots[0].re, 0.0, 1.5e-14); // having precision issues...
/// assert_f64_eq!(roots[1].re, 0.0, 1e-14);
/// ```
/// TODO: Fixed Point support
pub fn quadratic_roots<T>(a: T, b: T, c: T) -> [Complex<T>; 2]
where
    T: Clone
        + PartialOrd
        + Zero
        + Sub<Output = T>
        + Div<Output = T>
        + Mul<Output = T>
        + Neg<Output = T>
        + RealField,
{
    let ac = a.clone() * c;
    let discriminant = (b.clone() * b.clone()) - (ac.clone() + ac.clone() + ac.clone() + ac);
    let two_a = a.clone() + a;
    let b_neg = b.neg();
    if discriminant < T::zero() {
        let real_part = b_neg / two_a.clone();
        let imag_part = (-discriminant).sqrt() / two_a;
        [
            Complex {
                re: real_part.clone(),
                im: imag_part.clone(),
            },
            Complex {
                re: real_part,
                im: imag_part.neg(),
            },
        ]
    } else {
        let discriminant_sqrt = discriminant.sqrt();
        [
            Complex {
                re: (b_neg.clone() + discriminant_sqrt.clone()) / two_a.clone(),
                im: T::zero(),
            },
            Complex {
                re: (b_neg - discriminant_sqrt) / two_a,
                im: T::zero(),
            },
        ]
    }
}

/// Computes the roots of the polynomial.
///
/// This function returns an array of `Complex<T>` that may have a larger capacity than the
/// polynomial has roots. By default elements of the returned array have a real and imaginary part
/// set to NaN. This prevents the function from being available for integer types.
///
/// # Errors
/// * `NoRoots` - the function was not able to compute roots for the given polynomial
///
/// # Example
/// ```
/// use nalgebra::Complex;
/// use control_rs::{polynomial::Polynomial, assert_f64_eq};
/// let p = Polynomial::new([1.0, -6.0, 11.0, -6.0]); // x^3 - 6x^2 + 11x - 6
/// let roots = p.roots().expect("Failed to calculate roots");
/// assert_f64_eq!(roots[0].re, 3.0, 1.5e-14); // having precision issues...
/// assert_f64_eq!(roots[1].re, 2.0, 1e-14);
/// assert_f64_eq!(roots[2].re, 1.0);
/// ```
/// TODO: fixed point support
pub fn roots<T, const N: usize, const M: usize>(
    coefficients: &[T; N],
) -> Result<[Complex<T>; M], NoRoots>
where
    T: Clone
        + Zero
        + One
        + Neg<Output = T>
        + Sub<Output = T>
        + Div<Output = T>
        + PartialOrd
        + fmt::Debug
        + RealField
        + Float,
    Const<N>: DimSub<U1, Output = Const<M>>,
    Const<M>: DimSub<U1>,
    DefaultAllocator: Allocator<Const<M>, DimDiff<Const<M>, U1>> + Allocator<DimDiff<Const<M>, U1>>,
{
    let Some(degree) = largest_nonzero_index(coefficients) else {
        return Err(NoRoots);
    };

    let mut roots = array::from_fn(|_| Complex::new(T::nan(), T::nan()));

    if degree == 0 {
        return Err(NoRoots);
    } else if degree == 1 {
        roots[0].re = x_intercept(coefficients[1], coefficients[0])?;
        roots[0].im = T::zero();
    } else if degree == 2 {
        let a = coefficients[2];
        if a.is_zero() {
            roots[0].re = x_intercept(coefficients[1], coefficients[0])?;
        } else {
            for (q_root, root) in quadratic_roots(a, coefficients[1], coefficients[0])?
                .into_iter()
                .zip(roots.iter_mut())
            {
                *root = q_root;
            }
        }
    } else {
        // TODO:
        //  * Edge-case where coefficients represent a monomial
        //  * Edge-case where polynomial has no constant (root at zero, can deflate)
        //  * Edge-case where polynomial has a leading zero, companion will have a row of zeros
        let companion = if degree == M {
            companion(coefficients)
        } else {
            let mut shifted_coefficients = [T::zero(); N];
            for i in 0..=degree {
                shifted_coefficients[M - i] = coefficients[degree - i];
            }
            companion(&shifted_coefficients)
        };
        let matrix = SMatrix::from_data(ArrayStorage(companion));
        for (eigenvalue, root) in matrix
            .complex_eigenvalues()
            .into_iter()
            .zip(roots.iter_mut())
            .take(degree)
        {
            *root = *eigenvalue;
        }
    }
    Ok(roots)
}

/// Adds two polynomials.
///
/// This function takes ownership of the given arrays
pub fn add_generic<T, const N: usize, const M: usize, const L: usize>(
    lhs: [T; N],
    rhs: [T; M],
) -> [T; L]
where
    T: Clone + Add<Output = T> + Zero,
    Const<N>: DimMax<Const<M>, Output = Const<L>>,
{
    let mut result: [T; L] = array_from_iterator_with_default(lhs, T::zero());
    for (a, b) in result.iter_mut().zip(rhs.into_iter()) {
        *a = a.clone().add(b);
    }
    result
}

/// Subtracts two polynomials
///
/// This function takes ownership of the given arrays
pub fn sub_generic<T, const N: usize, const M: usize, const L: usize>(
    lhs: [T; N],
    rhs: [T; M],
) -> [T; L]
where
    T: Clone + Sub<Output = T> + Zero,
    Const<N>: DimMax<Const<M>, Output = Const<L>>,
{
    let mut result: [T; L] = array_from_iterator_with_default(lhs, T::zero());
    for (a, b) in result.iter_mut().zip(rhs.into_iter()) {
        *a = a.clone().sub(b);
    }
    result
}

/// Multiplies two polynomials.
///
/// The result is a polynomial with capacity `N + M - 1`. This may be larger than the degree of the
/// result polynomial, in which case the higher order coefficients are set to zero.
///
/// # Generic Arguments
/// * `M` - Degree of the rhs polynomial.
/// * `L` - Degree of the result polynomial.
///
/// # Example
/// ```rust
/// use control_rs::polynomial::utils::convolution;
/// let p1 = [1i32; 2];
/// let p2 = [1i32; 2];
/// let mut p3 = [0i32; 3];
/// assert_eq!(convolution(&p1, &p2), [1i32, 2i32, 1i32], "wrong convolution result");
/// ```
pub fn convolution<T, const N: usize, const M: usize, const L: usize>(
    lhs: &[T; N],
    rhs: &[T; M],
) -> [T; L]
where
    T: Clone + AddAssign + Mul<Output = T> + Zero,
    Const<N>: DimAdd<Const<M>>,
    <Const<N> as DimAdd<Const<M>>>::Output: DimSub<U1, Output = Const<L>>,
{
    let mut result = array::from_fn(|_| T::zero());
    for i in 0..N {
        for j in 0..M {
            // SAFETY: `i + j = (N - 1) + (M - 1) < L` is a valid index of [T; L]
            // SAFETY: `i < N` is a valid index of [T; N]
            // SAFETY: `j < M` is a valid index of [T; M]
            unsafe {
                *result.get_unchecked_mut(i + j) +=
                    lhs.get_unchecked(i).clone() * rhs.get_unchecked(j).clone();
            }
        }
    }
    result
}

/// Divides two polynomials.
///
/// The result is a polynomial with capacity `N`. This may be larger than the degree of the result,
/// in which case the higher order terms will be `T::zero()`.
///
/// # Example
/// ```rust
/// use control_rs::polynomial::utils::long_division;
/// let p1 = [1i32; 2];
/// let p2 = [1i32; 2];
/// assert_eq!(long_division(p1, &p2), [1i32, 0i32], "wrong division result");
/// ```
///
/// # Algorithm
/// <pre>
/// function n / d is
/// while r ≠ 0 and degree(r) ≥ degree(d) do
///     t ← lead(r) / lead(d)       // Divide the leading terms
///     q ← q + t
///     r ← r − t × d
/// return (q, r)
///</pre>
pub fn long_division<T, const N: usize, const M: usize>(
    dividend: [T; N],
    divisor: &[T; M],
) -> [T; N]
where
    T: Clone + Zero + Div<Output = T> + Mul<Output = T> + AddAssign + SubAssign,
    Const<N>: DimMax<Const<M>, Output = Const<N>>,
{
    let mut quotient = array::from_fn(|_| T::zero());
    // Find actual degrees
    let dividend_order = largest_nonzero_index(&dividend);
    let divisor_order = largest_nonzero_index(divisor);

    // degree of self and rhs exists
    if let Some(dividend_order) = dividend_order {
        if let Some(divisor_order) = divisor_order {
            let mut remainder = dividend;
            // SAFETY: divisor_order is less than the capacity of divisor
            let leading_divisor = unsafe { divisor.get_unchecked(divisor_order) };

            for i in (divisor_order..=dividend_order).rev() {
                // SAFETY: index is less than the capacity of dividend, remainder has the same
                // capacity
                let rem_i = unsafe { remainder.get_unchecked(i) };
                if rem_i.is_zero() {
                    continue;
                }

                let q_index = i - divisor_order;
                let term_divisor = rem_i.clone() / leading_divisor.clone();
                // SAFETY: q_index is less than the capacity of dividend, quotient has the same
                // capacity
                unsafe {
                    *quotient.get_unchecked_mut(q_index) += term_divisor.clone();
                }
                for (rem, div) in remainder.iter_mut().skip(q_index).zip(divisor.iter()) {
                    *rem -= term_divisor.clone() * div.clone();
                }
            }
        }
    }
    quotient
}<|MERGE_RESOLUTION|>--- conflicted
+++ resolved
@@ -44,11 +44,9 @@
 ///     * `None` - If the slice is empty or all elements are zero.
 ///
 /// # Panics
-///
 /// This function does not panic.
 ///
 /// # Safety
-///
 /// This function does not use `unsafe` code.
 ///
 /// # Example
@@ -90,7 +88,7 @@
 ///
 /// # Generic Arguments
 /// * `T` - Field type of the coefficients.
-/// * `N` - Capacity of the source coefficients array.
+/// * `N` - Capacity of the source coefficients array (restricted to the range [1..127].
 /// * `M` - Capacity of the destination derivative array.
 ///
 /// # Arguments
@@ -103,7 +101,6 @@
 /// This function does not panic.
 ///
 /// # Safety
-///
 /// This function uses an unsafe block to initialize the derivative array from an iterator. The
 /// length of the new array is inferred from the return type which is guaranteed to be equal to
 /// `N-1`. The iterator given to the initializing function has `N` items and will skip the first
@@ -294,56 +291,24 @@
 /// use control_rs::{polynomial::utils::x_intercept, assert_f64_eq};
 /// assert_eq!(x_intercept(1, 0), Ok(0));
 /// ```
-pub fn x_intercept<T>(m: T, b: T) -> Result<T, NoRoots>
-where
-<<<<<<< HEAD
-    T: Zero + Neg<Output = T> + Div<Output = T>
-=======
-    T: Zero + Neg<Output = T> + Div<Output = T>,
->>>>>>> d7e8c777
-{
-    if m.is_zero() {
-        return Err(NoRoots);
-    }
-
+pub fn x_intercept<T: Zero + Neg<Output = T> + Div<Output = T>>(m: T, b: T) -> Result<T, NoRoots> {
     Ok(b.neg() / m)
 }
 
 /// Computes the root of a quadratic.
 ///
-/// This function solves for the roots of a standard quadratic equation of the form
-/// `ax^2 + bx + c = 0`. It utilizes the quadratic formula,
-/// `x = -b +/- sqrt(b^2-4ac) / 2a`, to find the solutions.
-///
-/// # Generic Arguments
-/// * `T` - Field type of the coefficients.
-///
-/// # Arguments
-/// * `a` - leading coefficient.
-/// * `b` - linear coefficient.
-/// * `c` - constant term.
-///
-/// # Returns
-/// * `[Complex<T>; 2]` - The two roots of the quadratic.
-///
 /// # Errors
-/// * `NoRoots` - the function was not able to compute a solution for the quadratic.
-///
-/// # Panics
-/// This function does not panic.
-///
-/// # Safety
-/// This function does not call unsafe code.
+/// * `NoRoots` - the function was not able to compute a solution for the quadratic
 ///
 /// # Example
 /// ```
 /// use control_rs::{polynomial::utils::quadratic_roots, assert_f64_eq};
-/// let roots = quadratic_roots(1.0, 0.0, 0.0);
+/// let roots = quadratic_roots(1.0, 0.0, 0.0).expect("failed to compute roots");
 /// assert_f64_eq!(roots[0].re, 0.0, 1.5e-14); // having precision issues...
 /// assert_f64_eq!(roots[1].re, 0.0, 1e-14);
 /// ```
 /// TODO: Fixed Point support
-pub fn quadratic_roots<T>(a: T, b: T, c: T) -> [Complex<T>; 2]
+pub fn quadratic_roots<T>(a: T, b: T, c: T) -> Result<[Complex<T>; 2], NoRoots>
 where
     T: Clone
         + PartialOrd
@@ -361,7 +326,7 @@
     if discriminant < T::zero() {
         let real_part = b_neg / two_a.clone();
         let imag_part = (-discriminant).sqrt() / two_a;
-        [
+        Ok([
             Complex {
                 re: real_part.clone(),
                 im: imag_part.clone(),
@@ -370,10 +335,10 @@
                 re: real_part,
                 im: imag_part.neg(),
             },
-        ]
+        ])
     } else {
         let discriminant_sqrt = discriminant.sqrt();
-        [
+        Ok([
             Complex {
                 re: (b_neg.clone() + discriminant_sqrt.clone()) / two_a.clone(),
                 im: T::zero(),
@@ -382,7 +347,7 @@
                 re: (b_neg - discriminant_sqrt) / two_a,
                 im: T::zero(),
             },
-        ]
+        ])
     }
 }
 
